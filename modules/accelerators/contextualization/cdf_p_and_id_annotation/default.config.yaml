--- conflicted
+++ resolved
@@ -23,11 +23,5 @@
 
 workflow: entity_matching
 
-<<<<<<< HEAD
-# source ID from Azure AD for the corresponding groups, ex 'c74797ce-9191-4a4a-9186-8fe21c54c3de'
-entity_matching_processing_group_source_id: <not set>
-
-=======
->>>>>>> 36cd5713
 # source ID from Entra ID for the corresponding groups, ex 'c74797ce-9191-4a4a-9186-8fe21c54c3de'
 files_location_processing_group_source_id: <not set>