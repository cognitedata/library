import os
import re
import yaml
import streamlit as st
import pandas as pd
from datetime import datetime, timedelta
from cognite.client import CogniteClient
from cognite.client.data_classes import RowWrite, Asset, AssetFilter
from cognite.client.data_classes.data_modeling import (
    ViewId,
    NodeId,
    Node,
    filters,
    EdgeApply,
    NodeOrEdgeData,
    DirectRelationReference,
)
from cognite.client.data_classes.functions import FunctionCallLog
from data_structures import ViewPropertyConfig
from canvas import dm_generate

client = CogniteClient()


@st.cache_data(ttl=3600)
def get_file_node(file_id: NodeId, file_view: ViewPropertyConfig) -> Node | None:
    """Fetches a single file node from CDF."""
    try:
        node = client.data_modeling.instances.retrieve_nodes(nodes=file_id, sources=file_view.as_view_id())
        return node
    except Exception as e:
        st.error(f"Failed to retrieve file node {file_id}: {e}")
    return None


def generate_file_canvas(
    file_id: NodeId, file_view: ViewPropertyConfig, ep_config: dict, unmatched_tags_with_regions: list = []
):
    """
    Generates an Industrial Canvas, including bounding boxes for unmatched tags,
    and returns the canvas URL.
    """
    file_node = get_file_node(file_id, file_view)
    if not file_node:
        st.error("Could not generate canvas because the file node could not be retrieved.")
        return None

    canvas_name = f"Annotation Quality Analysis - {file_node.external_id}"

    try:
        domain = os.getenv("COGNITE_ORGANIZATION")
        project = client.config.project
        cluster = client.config.cdf_cluster

        canvas_id = dm_generate(
            name=canvas_name,
            file_node=file_node,
            file_view_id=file_view.as_view_id(),
            client=client,
            unmatched_tags_with_regions=unmatched_tags_with_regions,
        )
        st.success(f"Successfully generated canvas: {canvas_name}")

        canvas_url = f"https://{domain}.fusion.cognite.com/{project}/industrial-canvas/canvas?canvasId={canvas_id}&cluster={cluster}.cognitedata.com&env={cluster}&workspace=industrial-tools"
        return canvas_url

    except Exception as e:
        st.error(f"Failed to generate canvas: {e}")
        return None


@st.cache_data(ttl=600)
def find_pipelines(name_filter: str = "file_annotation") -> list[str]:
    """
    Finds the external IDs of all extraction pipelines in the project,
    filtered by a substring in their external ID.
    """
    try:
        all_pipelines = client.extraction_pipelines.list(limit=-1)
        if not all_pipelines:
            st.warning(f"No extraction pipelines found in the project.")
            return []

        filtered_ids = [p.external_id for p in all_pipelines if name_filter in p.external_id]

        if not filtered_ids:
            st.warning(f"No pipelines matching the filter '*{name_filter}*' found in the project.")
            return []

        return sorted(filtered_ids)
    except Exception as e:
        st.error(f"An error occurred while searching for extraction pipelines: {e}")
        return []


@st.cache_data(ttl=3600)
def fetch_raw_table_data(db_name: str, table_name: str) -> pd.DataFrame:
    """Fetches all rows from a specified RAW table and returns as a DataFrame."""
    try:
        rows = client.raw.rows.list(db_name=db_name, table_name=table_name, limit=-1)
        if not rows:
            return pd.DataFrame()
        data = [row.columns for row in rows]
        return pd.DataFrame(data)
    except Exception as e:
        st.error(f"Failed to fetch data from RAW table '{table_name}': {e}")
        return pd.DataFrame()


def parse_run_message(message: str) -> dict:
    """Parses the structured run message and returns a dictionary of its components."""
    if not message:
        return {}

    pattern = re.compile(
        r"\(caller:(?P<caller>\w+), function_id:(?P<function_id>[\w\.-]+), call_id:(?P<call_id>[\w\.-]+)\) - "
        r"total files processed: (?P<total>\d+) - "
        r"successful files: (?P<success>\d+) - "
        r"failed files: (?P<failed>\d+)"
    )
    match = pattern.search(message)
    if match:
        data = match.groupdict()
        for key in ["total", "success", "failed"]:
            if key in data:
                data[key] = int(data[key])
        return data
    return {}


@st.cache_data(ttl=3600)
def fetch_extraction_pipeline_config(pipeline_ext_id: str) -> tuple[dict, ViewPropertyConfig, ViewPropertyConfig]:
    """
    Fetch configurations from the latest extraction
    """
    ep_configuration = client.extraction_pipelines.config.retrieve(external_id=pipeline_ext_id)
    config_dict = yaml.safe_load(ep_configuration.config)

    local_annotation_state_view = config_dict["dataModelViews"]["annotationStateView"]
    annotation_state_view = ViewPropertyConfig(
        local_annotation_state_view["schemaSpace"],
        local_annotation_state_view["externalId"],
        local_annotation_state_view["version"],
        local_annotation_state_view["instanceSpace"],
    )

    local_file_view = config_dict["dataModelViews"]["fileView"]
    file_view = ViewPropertyConfig(
        local_file_view["schemaSpace"],
        local_file_view["externalId"],
        local_file_view["version"],
        local_file_view.get("instanceSpace"),
    )

    local_target_entities_view = config_dict["dataModelViews"]["targetEntitiesView"]
    target_entities_view = ViewPropertyConfig(
        local_target_entities_view["schemaSpace"],
        local_target_entities_view["externalId"],
        local_target_entities_view["version"],
        local_target_entities_view.get("instanceSpace"),
    )

    views_dict = {
        "annotation_state": annotation_state_view,
        "file": file_view,
        "target_entities": target_entities_view,
    }

    return (config_dict, views_dict)


@st.cache_data(ttl=3600)
def fetch_annotation_states(annotation_state_view: ViewPropertyConfig, file_view: ViewPropertyConfig):
    """
    Fetches annotation state instances from the specified data model view
    and joins them with their corresponding file instances.
    """
    annotation_instances = client.data_modeling.instances.list(
        instance_type="node",
        space=annotation_state_view.instance_space,
        sources=annotation_state_view.as_view_id(),
        limit=-1,
    )
    if not annotation_instances:
        return pd.DataFrame()

    annotation_data = []
    nodes_to_fetch = []
    for instance in annotation_instances:
        node_data = {
            "externalId": instance.external_id,
            "space": instance.space,
            "createdTime": pd.to_datetime(instance.created_time, unit="ms"),
            "lastUpdatedTime": pd.to_datetime(instance.last_updated_time, unit="ms"),
        }
        for prop_key, prop_value in instance.properties[annotation_state_view.as_view_id()].items():
            if prop_key == "linkedFile" and prop_value:
                file_external_id = prop_value.get("externalId")
                file_space = prop_value.get("space")
                node_data["fileExternalId"] = file_external_id
                node_data["fileSpace"] = file_space
                if file_external_id and file_space:
                    nodes_to_fetch.append(NodeId(space=file_space, external_id=file_external_id))
            node_data[prop_key] = prop_value
        annotation_data.append(node_data)

    df_annotations = pd.DataFrame(annotation_data)
    if df_annotations.empty or not nodes_to_fetch:
        return df_annotations

    unique_nodes_to_fetch = list(set(nodes_to_fetch))
    file_instances = client.data_modeling.instances.retrieve_nodes(
        nodes=unique_nodes_to_fetch, sources=file_view.as_view_id()
    )

    file_data = []
    for instance in file_instances:
        node_data = {"fileExternalId": instance.external_id, "fileSpace": instance.space}
        properties = instance.properties[file_view.as_view_id()]

        for prop_key, prop_value in properties.items():
            node_data[f"file{prop_key.capitalize()}"] = (
                ", ".join(map(str, prop_value)) if isinstance(prop_value, list) else prop_value
            )
        file_data.append(node_data)

    if not file_data:
        return df_annotations

    df_files = pd.DataFrame(file_data)
    df_merged = pd.merge(df_annotations, df_files, on=["fileExternalId", "fileSpace"], how="left")

    for col in ["createdTime", "lastUpdatedTime"]:
        if col in df_merged.columns:
            df_merged[col] = df_merged[col].dt.tz_localize("UTC")

    df_merged.rename(columns={"annotationStatus": "status", "attemptCount": "retries"}, inplace=True)

    return df_merged


@st.cache_data(ttl=3600)
def fetch_pipeline_run_history(pipeline_ext_id: str):
    """Fetches the full run history for a given extraction pipeline."""
    return client.extraction_pipelines.runs.list(external_id=pipeline_ext_id, limit=-1)


@st.cache_data(ttl=3600)
def fetch_function_logs(function_id: int, call_id: int):
    """Fetches the logs for a specific function call."""
    try:
        log: FunctionCallLog = client.functions.calls.get_logs(call_id, function_id)
        return log.to_text(with_timestamps=False)
    except Exception as e:
        return [f"Could not retrieve logs: {e}"]


def process_runs_for_graphing(runs):
    """Transforms pipeline run data into a DataFrame for graphing."""
    launch_data, finalize_runs_to_agg = [], []
    for run in runs:
        if run.status != "success":
            continue
        parsed = parse_run_message(run.message)
        if not parsed:
            continue
        timestamp, count, caller = (
            pd.to_datetime(run.created_time, unit="ms").tz_localize("UTC"),
            parsed.get("total", 0),
            parsed.get("caller"),
        )
        if caller == "Launch":
            launch_data.append({"timestamp": timestamp, "count": count, "type": "Launch"})
        elif caller == "Finalize":
            finalize_runs_to_agg.append({"timestamp": timestamp, "count": count})

    aggregated_finalize_data = []
    if finalize_runs_to_agg:
        finalize_runs_to_agg.sort(key=lambda x: x["timestamp"])
        current_group_start_time, current_group_count = finalize_runs_to_agg[0]["timestamp"], 0
        for run in finalize_runs_to_agg:
            if run["timestamp"] < current_group_start_time + timedelta(minutes=10):
                current_group_count += run["count"]
            else:
                aggregated_finalize_data.append(
                    {"timestamp": current_group_start_time, "count": current_group_count, "type": "Finalize"}
                )
                current_group_start_time, current_group_count = run["timestamp"], run["count"]
        if current_group_count > 0:
            aggregated_finalize_data.append(
                {"timestamp": current_group_start_time, "count": current_group_count, "type": "Finalize"}
            )

    return pd.concat([pd.DataFrame(launch_data), pd.DataFrame(aggregated_finalize_data)], ignore_index=True)


@st.cache_data(ttl=3600)
def fetch_pattern_catalog(db_name: str, table_name: str) -> pd.DataFrame:
    """
    Fetches the entity cache and explodes it to create a complete
    catalog of all generated patterns, indexed by resourceType.
    """
    try:
        rows = client.raw.rows.list(db_name=db_name, table_name=table_name, limit=-1)
        if not rows:
            return pd.DataFrame()
        all_patterns = []
        for row in pd.DataFrame([row.columns for row in rows]).itertuples():
            for sample_list in ["AssetPatternSamples", "FilePatternSamples"]:
                if hasattr(row, sample_list) and isinstance(getattr(row, sample_list), list):
                    for item in getattr(row, sample_list):
                        if item.get("sample") and item.get("resource_type"):
                            all_patterns.extend(
                                [
                                    {"resourceType": item["resource_type"], "pattern": pattern}
                                    for pattern in item["sample"]
                                ]
                            )
        return pd.DataFrame(all_patterns)
    except Exception as e:
        st.error(f"Failed to fetch pattern catalog from '{table_name}': {e}")
        return pd.DataFrame()


def fetch_manual_patterns(db_name: str, table_name: str) -> pd.DataFrame:
    """
    Fetches all manual patterns from the RAW table and explodes them
    into a tidy DataFrame for display and editing.
    """
    all_patterns = []
    try:
        for row in client.raw.rows.list(db_name=db_name, table_name=table_name, limit=-1):
            key, patterns_list = row.key, row.columns.get("patterns", [])
            scope_level, primary_scope, secondary_scope = "Global", "", ""
            if key != "GLOBAL":
                parts = key.split("_")
                if len(parts) == 2:
                    scope_level, primary_scope, secondary_scope = "Secondary Scope", parts[0], parts[1]
                else:
                    scope_level, primary_scope = "Primary Scope", key
            all_patterns.extend(
                [
                    {
                        "key": key,
                        "scope_level": scope_level,
                        "annotation_type": p.get("annotation_type"),
                        "primary_scope": primary_scope,
                        "secondary_scope": secondary_scope,
                        "sample": p.get("sample"),
                        "resource_type": p.get("resource_type"),
                        "created_by": p.get("created_by"),
                    }
                    for p in patterns_list
                ]
            )

        df = (
            pd.DataFrame(all_patterns)
            if all_patterns
            else pd.DataFrame(
                columns=[
                    "key",
                    "scope_level",
                    "annotation_type",
                    "primary_scope",
                    "secondary_scope",
                    "sample",
                    "resource_type",
                    "created_by",
                ]
            )
        )
        return df.fillna("").astype(str)
    except Exception as e:
        if "NotFoundError" not in str(type(e)):
            st.error(f"Failed to fetch manual patterns: {e}")
        return pd.DataFrame(
            columns=[
                "key",
                "scope_level",
                "annotation_type",
                "primary_scope",
                "secondary_scope",
                "sample",
                "resource_type",
                "created_by",
            ]
        )


def save_manual_patterns(df: pd.DataFrame, db_name: str, table_name: str):
    """
    Takes a tidy DataFrame of patterns, groups them by scope key,
    and writes them back to the RAW table.
    """

    def create_key(row):
        if row["scope_level"] == "Global":
            return "GLOBAL"
        if row["scope_level"] == "Primary Scope" and row["primary_scope"]:
            return row["primary_scope"]
        if row["scope_level"] == "Secondary Scope" and row["primary_scope"] and row["secondary_scope"]:
            return f"{row['primary_scope']}_{row['secondary_scope']}"
        return None

    df["key"] = df.apply(create_key, axis=1)
    df.dropna(subset=["key"], inplace=True)
    rows_to_write = [
        RowWrite(
            key=key,
            columns={
                "patterns": group[["sample", "resource_type", "annotation_type", "created_by"]].to_dict("records")
            },
        )
        for key, group in df.groupby("key")
    ]

    existing_keys = {r.key for r in client.raw.rows.list(db_name, table_name, limit=-1)}
    keys_to_delete = list(existing_keys - {r.key for r in rows_to_write})
    if keys_to_delete:
        client.raw.rows.delete(db_name=db_name, table_name=table_name, key=keys_to_delete)
    if rows_to_write:
        client.raw.rows.insert(db_name=db_name, table_name=table_name, row=rows_to_write, ensure_parent=True)


@st.cache_data(ttl=600)
def get_files_by_call_id(call_id: int, annotation_state_view: ViewPropertyConfig) -> pd.DataFrame:
    """
    Finds all files associated with a specific function call ID by querying
    the AnnotationState data model.
    """
    if not call_id:
        return pd.DataFrame()
    try:
        call_id_filter = filters.Or(
            filters.Equals(annotation_state_view.as_property_ref("launchFunctionCallId"), call_id),
            filters.Equals(annotation_state_view.as_property_ref("finalizeFunctionCallId"), call_id),
        )
        instances = client.data_modeling.instances.list(
            instance_type="node", sources=annotation_state_view.as_view_id(), filter=call_id_filter, limit=-1
        )
        if not instances:
            return pd.DataFrame()

        view_id_tuple = annotation_state_view.as_view_id()
        file_ids = [
            instance.properties.get(view_id_tuple, {}).get("linkedFile", {}).get("externalId")
            for instance in instances
            if instance.properties.get(view_id_tuple, {}).get("linkedFile", {}).get("externalId")
        ]
        return pd.DataFrame(file_ids, columns=["File External ID"])
    except Exception as e:
        st.error(f"Failed to query files by call ID: {e}")
        return pd.DataFrame()


def calculate_overview_kpis(df: pd.DataFrame) -> dict:
    """Calculates high-level KPIs from the AnnotationState dataframe."""
    kpis = {"awaiting_processing": 0, "processed_total": 0, "failed_total": 0, "failure_rate_total": 0}
    if df.empty:
        return kpis
    kpis["awaiting_processing"] = len(df[df["status"].isin(["New", "Retry", "Processing", "Finalizing"])])
    finalized_all_time = df[df["status"].isin(["Annotated", "Failed"])]
    kpis["processed_total"] = len(finalized_all_time)
    kpis["failed_total"] = len(finalized_all_time[finalized_all_time["status"] == "Failed"])
    if kpis["processed_total"] > 0:
        kpis["failure_rate_total"] = (kpis["failed_total"] / kpis["processed_total"]) * 100
    return kpis


def filter_log_lines(log_text: str, search_string: str) -> str:
    """
    Takes a block of log text and a search string, returning a new string
    containing the lines that include the search string, plus the subsequent
    indented lines that provide context.
    """
    if not log_text or not isinstance(log_text, str):
        return "Log content is not available or in an invalid format."
    relevant_blocks, lines = [], log_text.splitlines()
    for i, line in enumerate(lines):
        if search_string in line:
            current_block = [line]
            next_line_index = i + 1
            while next_line_index < len(lines):
                next_line = lines[next_line_index]
                if next_line.strip().startswith("-") or "\t" in next_line or "  " in next_line:
                    current_block.append(next_line)
                    next_line_index += 1
                else:
                    break
            relevant_blocks.append("\n".join(current_block))
    return "\n\n".join(relevant_blocks)


# --- Remove all non-alphanumeric characters, convert to lowercase, and strip leading zeros from numbers ---
def normalize(s):
    """
    Normalizes a string by:
    1. Ensuring it's a string.
    2. Removing all non-alphanumeric characters.
    3. Converting to lowercase.
    4. Removing leading zeros from any sequence of digits found within the string.
    """
    if not isinstance(s, str):
        return ""

    # Step 1: Basic cleaning (e.g., "V-0912" -> "v0912")
    s = re.sub(r"[^a-zA-Z0-9]", "", s).lower()

    # Step 2: Define a replacer function that converts any matched number to an int and back to a string
    def strip_leading_zeros(match):
        # match.group(0) is the matched string (e.g., "0912")
        return str(int(match.group(0)))

    # Step 3: Apply the replacer function to all sequences of digits (\d+) in the string
    # This turns "v0912" into "v912"
    return re.sub(r"\d+", strip_leading_zeros, s)


@st.cache_data(ttl=600)
def fetch_potential_annotations(db_name: str, table_name: str, file_external_id: str) -> pd.DataFrame:
    """Fetches potential annotations for a specific file from the patterns RAW table."""
    try:
        rows = client.raw.rows.list(
            db_name=db_name, table_name=table_name, limit=-1, filter={"startNode": file_external_id}
        )
        if not rows:
            return pd.DataFrame()
        return pd.DataFrame([row.columns for row in rows])
    except Exception as e:
        st.error(f"Failed to fetch potential annotations: {e}")
        return pd.DataFrame()


@st.cache_data(ttl=3600)
def fetch_entities(entity_view: ViewPropertyConfig, resource_property: str, secondary_scope_prop: str | None = None) -> pd.DataFrame:
    """
    Fetches entity instances from the specified data model view and returns a tidy DataFrame.
    """
    instances = client.data_modeling.instances.list(
        instance_type="node", space=entity_view.instance_space, sources=entity_view.as_view_id(), limit=-1
    )

    if not instances:
        return pd.DataFrame()

    data = []

    for instance in instances:
        props = instance.properties.get(entity_view.as_view_id(), {}) or {}
        row = {"externalId": instance.external_id, "space": instance.space}

        row["name"] = props.get("name")
        row["resourceType"] = props.get(resource_property)
<<<<<<< HEAD

        if secondary_scope_prop:
            row[secondary_scope_prop] = props.get(secondary_scope_prop)
        
=======
        row["sysUnit"] = props.get("sysUnit")

>>>>>>> 0b8722c6
        for k, v in props.items():
            if k not in row:
                row[k] = v

        data.append(row)

    return pd.DataFrame(data)


def show_connect_unmatched_ui(
    tag_text,
    file_view,
    target_entities_view,
    file_resource_property,
    target_entities_resource_property,
    associated_files,
    tab,
    db_name,
    pattern_table,
    apply_config,
<<<<<<< HEAD
    annotation_state_view,
    secondary_scope_prop = None,
=======
>>>>>>> 0b8722c6
):
    """
    Displays the UI to connect a single unmatched tag to either an Asset or a File.
    """
    st.markdown(f"### Tag to Connect: `{tag_text}`")
    df_states = fetch_annotation_states(annotation_state_view, file_view)

    file_count = len(associated_files)
    expander_label = f"Associated Files ({file_count})"

    with st.expander(expander_label, expanded=False):
        for associated_file in associated_files:
            row = df_states[df_states["fileExternalId"] == associated_file]
            name = row.iloc[0]["fileName"]
            st.markdown(f"- `{name} ({associated_file})`")

    col1, col2 = st.columns(2)
    with col1:
        if st.button("Retrieve Assets", key=f"btn_retrieve_assets_{tab}"):
            st.session_state.selected_entity_type_to_connect = "asset"
            st.session_state.selected_entity_to_connect_index = None
    with col2:
        if st.button("Retrieve Files", key=f"btn_retrieve_files_{tab}"):
            st.session_state.selected_entity_type_to_connect = "file"
            st.session_state.selected_entity_to_connect_index = None

    entity_type = st.session_state.selected_entity_type_to_connect

    if not entity_type:
        return

    if entity_type == "file":
        entity_view = file_view
        resource_property = file_resource_property
        annotation_type = "diagrams.FileLink"
    else:
        entity_view = target_entities_view
        resource_property = target_entities_resource_property
        annotation_type = "diagrams.AssetLink"

    df_entities = fetch_entities(entity_view, resource_property, secondary_scope_prop)

    if df_entities.empty:
        st.warning(f"No {entity_type}s found.")
        return

    df_entities_display = df_entities.copy()
    df_entities_display.insert(0, "Select", False)

    if st.session_state.selected_entity_to_connect_index is not None:
        idx = st.session_state.selected_entity_to_connect_index

        if idx in df_entities_display.index:
            df_entities_display.loc[:, "Select"] = False
            df_entities_display.at[idx, "Select"] = True

<<<<<<< HEAD
    secondary_col = secondary_scope_prop if secondary_scope_prop else None
    filterable_columns = [
        col for col in (([secondary_col, "resourceType"] if secondary_col else ["resourceType"])) if col in df_entities_display.columns
    ]
=======
    filterable_columns = [col for col in ["sysUnit", "resourceType"] if col in df_entities_display.columns]
>>>>>>> 0b8722c6

    for filterable_column in filterable_columns:
        unique_values = sorted(df_entities_display[filterable_column].dropna().unique().tolist())

        selected_value = st.selectbox(
            f"Filter by {filterable_column}",
            key=f"sb_filterable_column_{filterable_column}_{tab}",
            options=[None] + unique_values,
            index=0,
        )

        if selected_value:
            df_entities_display = df_entities_display[df_entities_display[filterable_column] == selected_value]

    all_columns = df_entities_display.columns.tolist()
    default_columns = ["Select", "name", "resourceType", "externalId"]
    if secondary_col and secondary_col in df_entities_display.columns:
        default_columns.insert(-1, secondary_col)

    with st.popover("Customize Table Columns"):
        selected_columns = st.multiselect(
            f"Select columns to display ({entity_type}s)",
            options=all_columns,
            default=[col for col in default_columns if col in all_columns],
            key=f"ms_selected_columns_{tab}_{entity_type}",
        )

    entity_editor_key = f"{entity_type}_editor_{tag_text}_{tab}"
    column_config = {
        "Select": st.column_config.CheckboxColumn(required=True),
        "name": "Name",
        "externalId": "External ID",
        "resourceType": "Resource Type",
    }
    if secondary_col and secondary_col in df_entities_display.columns:
        column_config[secondary_col] = secondary_col

    edited_entities = st.data_editor(
        df_entities_display[selected_columns],
        key=entity_editor_key,
<<<<<<< HEAD
        column_config=column_config,
=======
        column_config={
            "Select": st.column_config.CheckboxColumn(required=True),
            "name": "Name",
            "externalId": "External ID",
            "resourceType": "Resource Type",
            "sysUnit": "Sys Unit",
        },
>>>>>>> 0b8722c6
        use_container_width=True,
        hide_index=True,
        disabled=df_entities_display.columns.difference(["Select"]),
    )

    selected_indices = edited_entities[edited_entities.Select].index.tolist()

    if len(selected_indices) > 1:
        new_selection = [idx for idx in selected_indices if idx != st.session_state.selected_entity_to_connect_index]
        st.session_state.selected_entity_to_connect_index = new_selection[0] if new_selection else None
        st.rerun()
    elif len(selected_indices) == 1:
        st.session_state.selected_entity_to_connect_index = selected_indices[0]
    elif len(selected_indices) == 0 and st.session_state.selected_entity_to_connect_index is not None:
        st.session_state.selected_entity_to_connect_index = None
        st.rerun()

    if st.session_state.selected_entity_to_connect_index is not None:
        selected_entity = df_entities.loc[st.session_state.selected_entity_to_connect_index]
        if st.button(
            f"Connect '{tag_text}' to '{selected_entity['name']}' in {str(len(associated_files)) + ' files' if len(associated_files) > 1 else str(len(associated_files)) + ' file'}",
            key=f"btn_connect_tag_to_entities_{tab}",
        ):
            success, count, error = create_tag_connection(
                client,
                db_name,
                pattern_table,
                tag_text,
                associated_files,
                selected_entity,
                annotation_type,
                apply_config,
                entity_view,
            )

            if success:
                st.toast(
                    f"{count} annotation{'s' if count > 1 else ''} created from tag '{tag_text}' to {entity_type} '{selected_entity['name']}' "
                    f"in {len(associated_files)} file{'s' if len(associated_files) > 1 else ''}!",
                    icon=":material/check_small:",
                )
                st.cache_data.clear()
            else:
                st.toast(body=f"Failed to connect tag '{tag_text}': {error}", icon=":material/error:")


def create_tag_connection(
    client: CogniteClient,
    db_name: str,
    table_name: str,
    tag_text: str,
    associated_files: list[str],
    selected_entity: pd.Series,
    annotation_type: str,
    apply_config: dict,
    entity_view: ViewPropertyConfig,
):
    updated_rows = []
    updated_edges = []

    try:
        rows = client.raw.rows.list(db_name=db_name, table_name=table_name, limit=-1)

        sink_node_space = apply_config["sinkNode"]["space"]

        for row in rows:
            row_data = row.columns

            if row_data.get("startNodeText") == tag_text and row_data.get("startNode") in associated_files:
                edge_external_id = row.key
                file_id = row_data.get("startNode")

                updated_edges.append(
                    EdgeApply(
                        space=sink_node_space,
                        external_id=edge_external_id,
                        type=DirectRelationReference(space=row_data.get("viewSpace"), external_id=annotation_type),
                        start_node=DirectRelationReference(space=row_data.get("startNodeSpace"), external_id=file_id),
                        end_node=DirectRelationReference(
                            space=selected_entity.get("space"), external_id=selected_entity.get("externalId")
                        ),
                    )
                )

                row_data["endNode"] = selected_entity["externalId"]
                row_data["endNodeSpace"] = selected_entity["space"]
<<<<<<< HEAD

                resource_type = selected_entity["resourceType"] if selected_entity["resourceType"] else entity_view.external_id

                row_data["endNodeResourceType"] = resource_type
                row_data["status"] = "Approved"
=======
>>>>>>> 0b8722c6

                resource_type = (
                    selected_entity["resourceType"] if selected_entity["resourceType"] else entity_view.external_id
                )

                row_data["endNodeResourceType"] = resource_type
                row_data["status"] = "Approved"

                updated_rows.append(RowWrite(key=edge_external_id, columns=row_data))

        if updated_rows:
            client.raw.rows.insert(db_name=db_name, table_name=table_name, row=updated_rows, ensure_parent=True)

        if updated_edges:
            client.data_modeling.instances.apply(edges=updated_edges, replace=False)

        return True, len(updated_rows), None
    except Exception as e:
        return False, 0, str(e)


def build_unmatched_tags_with_regions(df: pd.DataFrame, file_id: str, potential_new_annotations: list[str]):
    df_filtered = df[(df["startNode"] == file_id) & (df["startNodeText"].isin(potential_new_annotations))]

    unmatched_tags_with_regions = []

    for _, row in df_filtered.iterrows():
        region = {
            "vertices": [
                {"x": row["startNodeXMin"], "y": row["startNodeYMin"]},
                {"x": row["startNodeXMax"], "y": row["startNodeYMin"]},
                {"x": row["startNodeXMax"], "y": row["startNodeYMax"]},
                {"x": row["startNodeXMin"], "y": row["startNodeYMax"]},
            ]
        }

        unmatched_tags_with_regions.append({"text": row["startNodeText"], "regions": [region]})

    return unmatched_tags_with_regions<|MERGE_RESOLUTION|>--- conflicted
+++ resolved
@@ -552,15 +552,10 @@
 
         row["name"] = props.get("name")
         row["resourceType"] = props.get(resource_property)
-<<<<<<< HEAD
 
         if secondary_scope_prop:
             row[secondary_scope_prop] = props.get(secondary_scope_prop)
         
-=======
-        row["sysUnit"] = props.get("sysUnit")
-
->>>>>>> 0b8722c6
         for k, v in props.items():
             if k not in row:
                 row[k] = v
@@ -581,11 +576,8 @@
     db_name,
     pattern_table,
     apply_config,
-<<<<<<< HEAD
     annotation_state_view,
     secondary_scope_prop = None,
-=======
->>>>>>> 0b8722c6
 ):
     """
     Displays the UI to connect a single unmatched tag to either an Asset or a File.
@@ -642,14 +634,10 @@
             df_entities_display.loc[:, "Select"] = False
             df_entities_display.at[idx, "Select"] = True
 
-<<<<<<< HEAD
     secondary_col = secondary_scope_prop if secondary_scope_prop else None
     filterable_columns = [
         col for col in (([secondary_col, "resourceType"] if secondary_col else ["resourceType"])) if col in df_entities_display.columns
     ]
-=======
-    filterable_columns = [col for col in ["sysUnit", "resourceType"] if col in df_entities_display.columns]
->>>>>>> 0b8722c6
 
     for filterable_column in filterable_columns:
         unique_values = sorted(df_entities_display[filterable_column].dropna().unique().tolist())
@@ -690,17 +678,7 @@
     edited_entities = st.data_editor(
         df_entities_display[selected_columns],
         key=entity_editor_key,
-<<<<<<< HEAD
         column_config=column_config,
-=======
-        column_config={
-            "Select": st.column_config.CheckboxColumn(required=True),
-            "name": "Name",
-            "externalId": "External ID",
-            "resourceType": "Resource Type",
-            "sysUnit": "Sys Unit",
-        },
->>>>>>> 0b8722c6
         use_container_width=True,
         hide_index=True,
         disabled=df_entities_display.columns.difference(["Select"]),
@@ -787,14 +765,11 @@
 
                 row_data["endNode"] = selected_entity["externalId"]
                 row_data["endNodeSpace"] = selected_entity["space"]
-<<<<<<< HEAD
 
                 resource_type = selected_entity["resourceType"] if selected_entity["resourceType"] else entity_view.external_id
 
                 row_data["endNodeResourceType"] = resource_type
                 row_data["status"] = "Approved"
-=======
->>>>>>> 0b8722c6
 
                 resource_type = (
                     selected_entity["resourceType"] if selected_entity["resourceType"] else entity_view.external_id
